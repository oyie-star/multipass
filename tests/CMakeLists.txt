--- conflicted
+++ resolved
@@ -25,11 +25,8 @@
 
 list(APPEND BACKEND_TESTS
   mock_libvirt.cpp
-<<<<<<< HEAD
+  stub_process_factory.cpp
   test_platform_linux.cpp
-=======
-  stub_process_factory.cpp
->>>>>>> 0409d1e8
   test_qemu_backend.cpp
   test_dnsmasq_server.cpp
   test_libvirt_backend.cpp
